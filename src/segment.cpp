#include <iostream>
#include <fstream> // file io
#include <sstream> // file io
#include <string>
#include <map> // dictionary
#include <tuple>
#include <algorithm> // reverse strings
#include <vector>
#include <cmath> // exp
#include <limits> // for inifinity
#include <math.h> // log1p
// #include <iterator>

using namespace std;

map<char, int> BASE2ID;
int ALPHABET_SIZE;

// TODO move to config file?
const string MODELPATH = "../data/template_median69pA.model";
const string TERM_STRING = "€";
const int K = 5; // our model works with this kmer size

// Asserts floating point compatibility at compile time
// necessary for INFINITY usage
static_assert(numeric_limits<float>::is_iec559, "IEEE 754 required");

/**
 * Fill the BASE2ID map with the base and ID pairs.
 */
void fillBASE2ID() {
    ALPHABET_SIZE = 5;
    BASE2ID.insert(pair<char, int>('A', 0));
    BASE2ID.insert(pair<char, int>('C', 1));
    BASE2ID.insert(pair<char, int>('G', 2));
    BASE2ID.insert(pair<char, int>('T', 3));
    BASE2ID.insert(pair<char, int>('N', 4));
    BASE2ID.insert(pair<char, int>('a', 0));
    BASE2ID.insert(pair<char, int>('c', 1));
    BASE2ID.insert(pair<char, int>('g', 2));
    BASE2ID.insert(pair<char, int>('t', 3));
    BASE2ID.insert(pair<char, int>('n', 4));
}

/**
 * Converts a number of a given base (ALPHABET_SIZE) to a decimal number.
 * Works ONLY if ALPHABET_SIZE is smaller or equal to 10!
 * 
 * @param i input number in the given base
*/
int toDeci(int i) {
    int ret = 0, r = 0;
    int m = 1;
    while(i > 0) {
        r = i % 10;
        ret += m*r;
        m *= ALPHABET_SIZE;
        i /= 10;
    }
    return ret;
}

/**
 * Converts a number of a given base (ALPHABET_SIZE) to a decimal number.
 * Works ONLY if ALPHABET_SIZE is smaller or equal to 10!
 * 
 * @param i input number in the given base as an array
*/
int toDeci(int *i) {
    int* c = new int[K];
    copy(i, i+K, c);
    reverse(c, c+K); //array is a kmer, so should have length K
    int ret = 0;
    int m = 1;
    for(int r = 0; r < ALPHABET_SIZE; r++) {
        ret += m*c[r];
        m *= ALPHABET_SIZE;
    }
    return ret;
}

/**
 * Converts the kmer to the integer representation using the BASE2ID map
 *
 * @param s kmer containing nucleotides 
 * @return integer representation of the given kmer
 */
int kmer2int(const string &s) {
    int i = 0;
    for (char const &c:s){
        i *= 10; // move the number to the left
        i+=BASE2ID.at(c);
    }
    return toDeci(i);
}

// https://stackoverflow.com/questions/10847007/using-the-gaussian-probability-density-function-in-c
/**
 * Calculate probabilty value for a given x, mean and standard deviation of a normal distribution
 *
 * @param x value
 * @param m mean
 * @param s standard deviation 
 * @return probabily density at position x for N~(m, s²)
 */
float normal_pdf(const float &x, const float &m, const float &s) {
    static const float INV_SQRT_2PI = 0.3989422804014327;
    const float a = (x - m) / s;

    return INV_SQRT_2PI / s * exp(-0.5f * a * a);
}

/**
 * Return probability density for a given value and a given normal distribution
 *
 * @param x point to calculate probability density
 * @param kmer key for the model kmer:(mean, stdev) map
 * @param model map containing kmers as keys and (mean, stdev) tuples as values
 * @return probability density value for x in the given normal distribution
 */
float scoreKmer(const float &x, const int &kmer, vector<tuple<float, float>>* model) {
    tuple<float, float> kmerModel = (*model)[kmer];
    return normal_pdf(x, get<0>(kmerModel), get<1>(kmerModel));
}

// /**
//  * Slices seq and writes the sliced interval [j,k) into s
//  * 
//  * @param seq array to be sliced
//  * @param s array to write slice into
//  * @param j start of slice (inclusive)
//  * @param k end of slice (exclusive)
// */
// void sliceSeq(const int* seq, int* s, const int &start, const int &end) {
//     int i = 0;
//     for(int j=start; j<end; j++, i++) {
//         s[i] = seq[j];
//     }
// }

/**
 * Calculate addition of a+b in log space as efficiently as possible
 *
 * @param a first value
 * @param b second value
 * @return log(exp(a) + exp(b))
 */
float logPlus(const float &a, const float &b) {
    // safety check
    if(a==b && isinf(a) && isinf(b)) {
        return a;
    } 
    if(a>=b){
        return a + log1p(exp(b-a));
    }
    return b + log1p(exp(a-b));
}

/**
 * Calculate forward matrices using logarithmic values
 *
 * @param sig ONT raw signal with pA values
 * @param seq nucleotide sequence represented by the ONT signal
 * @param MM matrix containing forward-values for segment borders 
 * @param MC matrix containing forward-values for extending segment
 * @param T length of the ONT raw signal + 1
 * @param N length of nucleotide sequence
 * @param model map containing kmers as keys and (mean, stdev) tuples as values
 */
void logF(float* sig, int* seq, float* MM, float* MC, const int &T, const int &N, vector<tuple<float, float>>* model){
    int* tempKmer = new int[K];
    // fill_n(tempKmer, K, -1);
    int kmer = -1;
    float mm, mc;
    // i iterates through the signal, T = len(sig) + 1
    for(int i=0; i<T; i++){
        // j iterates through the read sequence
        for(int j=0; j<N; j++){
<<<<<<< HEAD
            copy(seq + (j-(K/2)+1), seq + (j+(K/2)+2), tempKmer); // add +2 bc of index transformation
=======
            // sliceSeq(seq, tempKmer, j-(K/2), j+(K/2)+1);
            copy(seq + (j-(K/2)+1), seq + (j+(K/2)+2), tempKmer); // TODO is this better/faster than slice?
>>>>>>> dc922a7c
            kmer = toDeci(tempKmer); // convert kmer of tokens to integer ID
            mm=-INFINITY;
            if(i>0 && j>0){
              mm = logPlus(mm, MC[(i-1)*N+(j-1)] + log(scoreKmer(sig[i-1], kmer, model)));
            }
            MM[i*N+j] = mm;
            mc=-INFINITY;
            if(i>0){
              mc = logPlus(mc, MC[(i-1)*N+j] + log(scoreKmer(sig[i-1], kmer, model)));
              mc = logPlus(mc, MM[(i-1)*N+j] + log(scoreKmer(sig[i-1], kmer, model)));
            }
            if(i==0 && j==0){
                mc = 0; // initialize with log(1) 
            }
            MC[i*N+j]=mc;
        }
    }
}

/**
 * Calculate backward matrices using logarithmic values
 *
 * @param sig ONT raw signal with pA values
 * @param seq nucleotide sequence represented by the ONT signal
 * @param MM matrix containing backward-values for segment borders
 * @param MC matrix containing backward-values for extending segment
 * @param T length of the ONT raw signal + 1
 * @param N length of nucleotide sequence
 * @param model map containing kmers as keys and (mean, stdev) tuples as values
 */
void logB(float* sig, int* seq, float* MM, float* MC, const int &T, const int &N, vector<tuple<float, float>>* model) {
    int* tempKmer = new int[K];
    int kmer = -1;
    float mm, mc;
    for(int i=T-1; i>=0; i--){
        for(int j=N-1; j>=0; j--){
            copy(seq + (j-(K/2)+1), seq + (j+(K/2)+2), tempKmer);
            kmer = toDeci(tempKmer);
            mm=-INFINITY;
            if(i<T-1 && j<N-1){
                mm = logPlus(mm, MC[(i+1)*N+(j+1)] + log(scoreKmer(sig[i-1], kmer, model)));
            }
            MM[i*N+j] = mm;
            mc=-INFINITY;
            if(i<T-1){
                mc = logPlus(mc, MC[(i+1)*N+j] + log(scoreKmer(sig[i-1], kmer, model)));
                mc = logPlus(mc, MM[(i+1)*N+j] + log(scoreKmer(sig[i-1], kmer, model)));
            }
            if(i==T-1 && j==N-1){
                mc = 0; // initialize with log(1) 
            }
            MC[i*N+j]=mc;
        }
    }
}

/**
 * Calculate the logarithmic probability matrix
 *
 * @param forMM matrix containing forward-values for segment borders
 * @param forMC matrix containing forward-values for extending segment
 * @param backMM matrix containing backward-values for extending segment
 * @param backMC matrix containing backward-values for extending segment
 * @param T length of the ONT raw signal + 1
 * @param N length of nucleotide sequence
 * @return matrix containing logarithmic probabilities for segment borders
 */
float* logP(float* forMM, float* forMC, float* backMM, float* backMC, const int &T, const int &N) {
    float forZ = forMC[T*N -2]; // -2 because we exclude the first and last 2 nucleotides for segmentation for now
    // float backZ = backMC[2]; // 2 because we exclude the first and last 2 nucleotides for segmentation for now
    // TODO? check if forZ ~= backZ
    float* LP = new float[T*N];
    fill_n(LP, T*N, -INFINITY);
    // LP = {-1.0f};
    for(int i=0; i<T; i++){
        for(int j=0; j<N; j++){
            int x = i*N+j;
            LP[x] = forMM[x] + backMM[x] - forZ;
        }
    }
    // TODO? check LP: no value > log(1) (=0) allowed
    return LP;
}

/**
 * Read the normal distribution parameters from a given TSV file
 *
 * @param file path to the TSV file containing the parameters
 * @param model kmer model to fill
 */
void readKmerModel(const string &file, vector<tuple<float, float>>* model) {
    ifstream inputFile(file);
    string line, kmer, tmp;
    float mean, stdev;
    getline(inputFile, line);

    while(getline(inputFile, line)) { // read line
        stringstream buffer(line); // parse line to stringstream for getline
        getline(buffer, kmer, '\t');
        reverse(kmer.begin(), kmer.end()); // 3-5 -> 5-3 orientation
        getline(buffer, tmp, '\t');
        mean = atof(tmp.c_str());
        getline(buffer, tmp, '\t');
        stdev = atof(tmp.c_str());
        (*model)[kmer2int(kmer)]=make_tuple(mean, stdev);
    }
    inputFile.close();
}

int main(int argc, char* argv[]) {
    cout<<"START\n";
    // read data from stdin
    string input;
    string signal;
    string read;
    fillBASE2ID();

    while(true) {
        // 107.2,108.0,108.9,111.2,105.7,104.3,107.1,105.7 CAAAAA
        // read input, signal and read whitespace separated in single line
        getline(cin, signal, ' ');
        getline(cin, read);

        std::cout << "SSS " << signal << std::endl;
        std::cout << "RRR " << read << std::endl;

        // break loop if termination character ...
        if (signal.find(TERM_STRING) != string::npos) {
            break;
        // ... or signal or read is missing
        } else if (signal.empty()) {
            cout<<"Signal missing!\n";
            break;
        } else if (read.empty()) {
            cout<<"Read missing!\n";
            break;
        }
        
        // process signal: convert string to float array
        int T = count(signal.begin(), signal.end(), ',')+2; // len(sig) + 1
        float* sig = new float[T - 1];
        fill_n(sig, T-1, -INFINITY);
        string value;
        stringstream ss(signal);
        int i = 0;
        while(getline(ss, value, ',')) {
            sig[i++] = stof(value);
        }

        // process read: convert string to int array
        // we exclude the first and last 2 nucleotides for segmentation for now
        int N = read.size() - (K-2); // ignore first and last nucleotides that cannot form a Kmer
        int* seq = new int[read.size()];
        fill_n(seq, read.size(), -1);
        i = 0;
        for (const char &c: read) { //string::size_type i = 0; i < read.size(); i++) {
            try {
                seq[i++] = BASE2ID.at(c);
            } catch (const std::out_of_range) {
                // TODO handle unknown nucleotide in read
                cout<<"Unknown nucleotide: "<<c<<endl;
                break;
            }
        }

        // initialize matrices
        float* forMM = new float[T*N];
        fill_n(forMM, T*N, -INFINITY);
        float* forMC = new float[T*N];
        fill_n(forMC, T*N, -INFINITY);
        float* backMM = new float[T*N];
        fill_n(backMM, T*N, -INFINITY);
        float* backMC = new float[T*N];
        fill_n(backMC, T*N, -INFINITY);
        
        vector<tuple<float, float>> model(pow(ALPHABET_SIZE, K), make_tuple(-INFINITY, -INFINITY));
        readKmerModel(MODELPATH, &model);

        // calculate segmentation probabilities, fill matrices
        logF(sig, seq, forMM, forMC, T, N, &model);

        cout<<"forMM\n";
        for(int i=0; i<T; i++){
            for(int j=0; j<N; j++){
                cout<<forMM[i*N+j]<<", ";
            }
            cout<<endl;
        }

        cout<<"forMC\n";
        for(int i=0; i<T; i++){
            for(int j=0; j<N; j++){
                cout<<forMC[i*N+j]<<", ";
            }
            cout<<endl;
        }

<<<<<<< HEAD
        // logB(sig, seq, backMM, backMC, T, N, &model);
=======
        //logB(sig, seq, backMM, backMC, T, N, &model);
>>>>>>> dc922a7c
        
        // cout<<"backMM\n";
        // for(int i=0; i<T; i++){
        //     for(int j=0; j<N; j++){
        //         cout<<backMM[i*N+j]<<", ";
        //     }
        //     cout<<endl;
        // }

        // cout<<"backMC\n";
        // for(int i=0; i<T; i++){
        //     for(int j=0; j<N; j++){
        //         // cout<<backMC[i*N+j]<<", ";
        //     }
        //     cout<<endl;
        // }

        // float* LP = logP(forMM, forMC, backMM, backMC, T, N);

        // temporary testcode
        // cout<<"LP: "<<*LP<<endl;
        // cout<<"LP\n";
        // for(int i=0; i<T; i++){
        //     for(int j=0; j<N; j++){
        //         int x = i*N+j;
        //         cout<<LP[x]<<", ";
        //     }
        //     cout<<endl;
        // }


        // TODO: calculate where to put segment the signal

        // TODO: write solution to stdout

        // TODO: remove temporary data

    }

    cout<<"End\n";

    return 0;
}<|MERGE_RESOLUTION|>--- conflicted
+++ resolved
@@ -176,12 +176,7 @@
     for(int i=0; i<T; i++){
         // j iterates through the read sequence
         for(int j=0; j<N; j++){
-<<<<<<< HEAD
             copy(seq + (j-(K/2)+1), seq + (j+(K/2)+2), tempKmer); // add +2 bc of index transformation
-=======
-            // sliceSeq(seq, tempKmer, j-(K/2), j+(K/2)+1);
-            copy(seq + (j-(K/2)+1), seq + (j+(K/2)+2), tempKmer); // TODO is this better/faster than slice?
->>>>>>> dc922a7c
             kmer = toDeci(tempKmer); // convert kmer of tokens to integer ID
             mm=-INFINITY;
             if(i>0 && j>0){
@@ -379,11 +374,7 @@
             cout<<endl;
         }
 
-<<<<<<< HEAD
         // logB(sig, seq, backMM, backMC, T, N, &model);
-=======
-        //logB(sig, seq, backMM, backMC, T, N, &model);
->>>>>>> dc922a7c
         
         // cout<<"backMM\n";
         // for(int i=0; i<T; i++){
